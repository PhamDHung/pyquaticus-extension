--- conflicted
+++ resolved
@@ -1,4 +1,4 @@
-# DISTRIBUTION STATEMENT A. Approved for public release. Distribution is unlimited.
+#DISTRIBUTION STATEMENT A. Approved for public release. Distribution is unlimited.
 #
 # This material is based upon work supported by the Under Secretary of Defense for
 # Research and Engineering under Air Force Contract No. FA8702-15-D-0001. Any opinions,
@@ -1580,15 +1580,13 @@
         draw.line(
             self.screen, (0, 0, 0), top_middle, bottom_middle, width=self.border_width
         )
-<<<<<<< HEAD
         #Draw Points Debugging
         if self.config_dict["render_field_points"]:
             for v in self.config_dict["aquaticus_field_points"]:
                 draw.circle(self.screen, (128,0,128), self.world_to_screen(self.config_dict["aquaticus_field_points"][v]), 5,)
-=======
 
         agent_id_blit_poses = {}
->>>>>>> 7bf8aec6
+
         for team in Team:
             flag = self.flags[int(team)]
             teams_players = self.agents_of_team[team]
