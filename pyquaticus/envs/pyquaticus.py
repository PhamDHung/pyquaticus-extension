# DISTRIBUTION STATEMENT A. Approved for public release. Distribution is unlimited.
#
# This material is based upon work supported by the Under Secretary of Defense for
# Research and Engineering under Air Force Contract No. FA8702-15-D-0001. Any opinions,
# findings, conclusions or recommendations expressed in this material are those of the
# author(s) and do not necessarily reflect the views of the Under Secretary of Defense
# for Research and Engineering.
#
# (C) 2023 Massachusetts Institute of Technology.
#
# The software/firmware is provided to you on an As-Is basis
#
# Delivered to the U.S. Government with Unlimited Rights, as defined in DFARS
# Part 252.227-7013 or 7014 (Feb 2014). Notwithstanding any copyright notice, U.S.
# Government rights in this work are defined by DFARS 252.227-7013 or DFARS
# 252.227-7014 as detailed above. Use of this work other than as specifically
# authorized by the U.S. Government may violate any copyrights that exist in this
# work.

# SPDX-License-Identifier: BSD-3-Clause

from abc import ABC
import colorsys
import copy
import itertools
import math
import random
from collections import OrderedDict, defaultdict
from typing import Optional

import numpy as np
import pygame
from gymnasium.spaces import Discrete
from gymnasium.utils import seeding
from pettingzoo import ParallelEnv
from pygame import SRCALPHA, draw
from pygame.math import Vector2
from pygame.transform import rotozoom

from pyquaticus.config import config_dict_std, ACTION_MAP
from pyquaticus.structs import Team, RenderingPlayer, Flag
from pyquaticus.utils.obs_utils import ObsNormalizer
from pyquaticus.utils.pid import PID
from pyquaticus.utils.utils import (
    angle180,
    clip,
    closest_point_on_line,
    get_rot_angle,
    mag_bearing_to,
    mag_heading_to_vec,
    rc_intersection,
    reflect_vector,
    rot2d,
    vec_to_mag_heading,
)

class PyQuaticusEnvBase(ParallelEnv, ABC):
    """
    ### Description.

    This class contains the base behavior for the main class PyQuaticusEnv below.
    The functionality of this class is shared between both the main Pyquaticus
    entry point (PyQuaticusEnv) and the PyQuaticusMoosBridge class that allows
    deploying policies on a MOOS-IvP backend.

    The exposed functionality includes the following:
    1. converting from discrete actions to a desired speed/heading command
    2. converting from raw states in Player objects to a normalized observation space

    ### Action Space
    A discrete action space with all combinations of
    max speed, half speed; and
    45 degree heading intervals

    ### Observation Space

        Per Agent (supplied in a dictionary from agent-id to a Box):
            Opponent home flag relative bearing (clockwise degrees)
            Opponent home flag distance (meters)
            Own home flag relative bearing (clockwise degrees)
            Own home flag distance (meters)
            Wall 1 relative bearing (clockwise degrees)
            Wall 1 distance (meters)
            Wall 2 relative bearing (clockwise degrees)
            Wall 2 distance (meters)
            Wall 3 relative bearing (clockwise degrees)
            Wall 3 distance (meters)
            Wall 4 relative bearing (clockwise degrees)
            Wall 4 distance (meters)
            Own speed (meters per second)
            Own flag status (boolean)
            On side (boolean)
            Tagging cooldown (seconds) time elapsed since last tag (at max when you can tag again)
            Is tagged (boolean)
            For each other agent (teammates first) [Consider sorting teammates and opponents by distance or flag status]
                Bearing from you (clockwise degrees)
                Distance (meters)
                Heading of other agent relative to the vector to you (clockwise degrees)
                Speed (meters per second)
                Has flag status (boolean)
                On their side status (boolean)
                Tagging cooldown (seconds)
                Is tagged (boolean)
        Note 1 : the angles are 0 when the agent is pointed directly at the object
                 and increase in the clockwise direction
        Note 2 : the wall distances can be negative when the agent is out of bounds
        Note 3 : the boolean args Tag/Flag status are -1 false and +1 true
        Note 4: the values are normalized by default
    """

    def _to_speed_heading(self, action_dict):
        """
        Processes the raw discrete actions.

        Returns:
            dict from agent id -> (speed, relative heading)
            Note: we use relative heading here so that it can be used directly
                  to the heading error in the PID controller
        """
        processed_action_dict = OrderedDict()
        for player in self.players.values():
            if player.id in action_dict:
                speed, heading = self._discrete_action_to_speed_relheading(action_dict[player.id])
            else:
                # if no action provided, stop moving
                speed, heading = 0.0, player.heading
            processed_action_dict[player.id] = np.array(
                [speed, heading], dtype=np.float32
            )
        return processed_action_dict

    def _discrete_action_to_speed_relheading(self, action):
        return ACTION_MAP[action]

    def _relheading_to_global_heading(self, player_heading, relheading):
        return angle180((player_heading + relheading) % 360)

    def _register_state_elements(self, num_on_team):
        """Initializes the normalizer."""
        agent_obs_normalizer = ObsNormalizer(True)
        max_bearing = [180]
        max_dist = [np.linalg.norm(self.world_size) + 10]  # add a ten meter buffer
        min_dist = [0.0]
        max_bool, min_bool = [1.0], [0.0]
        max_speed, min_speed = [self.max_speed], [0.0]
        agent_obs_normalizer.register("opponent_home_bearing", max_bearing)
        agent_obs_normalizer.register("opponent_home_distance", max_dist, min_dist)
        agent_obs_normalizer.register("own_home_bearing", max_bearing)
        agent_obs_normalizer.register("own_home_distance", max_dist, min_dist)
        agent_obs_normalizer.register("wall_0_bearing", max_bearing)
        agent_obs_normalizer.register("wall_0_distance", max_dist, min_dist)
        agent_obs_normalizer.register("wall_1_bearing", max_bearing)
        agent_obs_normalizer.register("wall_1_distance", max_dist, min_dist)
        agent_obs_normalizer.register("wall_2_bearing", max_bearing)
        agent_obs_normalizer.register("wall_2_distance", max_dist, min_dist)
        agent_obs_normalizer.register("wall_3_bearing", max_bearing)
        agent_obs_normalizer.register("wall_3_distance", max_dist, min_dist)
        agent_obs_normalizer.register("speed", max_speed, min_speed)
        agent_obs_normalizer.register("has_flag", max_bool, min_bool)
        agent_obs_normalizer.register("on_side", max_bool, min_bool)
        agent_obs_normalizer.register(
            "tagging_cooldown", [self.tagging_cooldown], [0.0]
        )
        agent_obs_normalizer.register("is_tagged", max_bool, min_bool)

        for i in range(num_on_team - 1):
            teammate_name = f"teammate_{i}"
            agent_obs_normalizer.register((teammate_name, "bearing"), max_bearing)
            agent_obs_normalizer.register(
                (teammate_name, "distance"), max_dist, min_dist
            )
            agent_obs_normalizer.register(
                (teammate_name, "relative_heading"), max_bearing
            )
            agent_obs_normalizer.register(
                (teammate_name, "speed"), max_speed, min_speed
            )
            agent_obs_normalizer.register(
                (teammate_name, "has_flag"), max_bool, min_bool
            )
            agent_obs_normalizer.register(
                (teammate_name, "on_side"), max_bool, min_bool
            )
            agent_obs_normalizer.register(
                (teammate_name, "tagging_cooldown"), [self.tagging_cooldown], [0.0]
            )
            agent_obs_normalizer.register(
                (teammate_name, "is_tagged"), max_bool, min_bool
            )

        for i in range(num_on_team):
            opponent_name = f"opponent_{i}"
            agent_obs_normalizer.register((opponent_name, "bearing"), max_bearing)
            agent_obs_normalizer.register(
                (opponent_name, "distance"), max_dist, min_dist
            )
            agent_obs_normalizer.register(
                (opponent_name, "relative_heading"), max_bearing
            )
            agent_obs_normalizer.register(
                (opponent_name, "speed"), max_speed, min_speed
            )
            agent_obs_normalizer.register(
                (opponent_name, "has_flag"), max_bool, min_bool
            )
            agent_obs_normalizer.register(
                (opponent_name, "on_side"), max_bool, min_bool
            )
            agent_obs_normalizer.register(
                (opponent_name, "tagging_cooldown"), [self.tagging_cooldown], [0.0]
            )
            agent_obs_normalizer.register(
                (opponent_name, "is_tagged"), max_bool, min_bool
            )

        self._state_elements_initialized = True
        return agent_obs_normalizer

    def state_to_obs(self, agent_id):
        """
        Returns a local observation space. These observations are
        based entirely on the agent local coordinate frame rather
        than the world frame.
        This was originally designed so that observations can be
        easily shared between different teams and agents.
        Without this the world frame observations from the blue and
        red teams are flipped (e.g., the goal is in the opposite
        direction)
        Observation Space (per agent):
            Opponent home relative bearing (clockwise degrees)
            Opponent home distance (meters)
            Home relative bearing (clockwise degrees)
            Home distance (meters)
            Wall 1 relative bearing (clockwise degrees)
            Wall 1 distance (meters)
            Wall 2 relative bearing (clockwise degrees)
            Wall 2 distance (meters)
            Wall 3 relative bearing (clockwise degrees)
            Wall 3 distance (meters)
            Wall 4 relative bearing (clockwise degrees)
            Wall 4 distance (meters)
            Own speed (meters per second)
            Own flag status (boolean)
            On side (boolean)
            Tagging cooldown (seconds) time elapsed since last tag (at max when you can tag again)
            Is tagged (boolean)
            For each other agent (teammates first) [Consider sorting teammates and opponents by distance or flag status]
                Bearing from you (clockwise degrees)
                Distance (meters)
                Heading of other agent relative to the vector to you (clockwise degrees)
                Speed (meters per second)
                Has flag status (boolean)
                On their side status (boolean)
                Tagging cooldown (seconds)
                Is tagged (boolean)
        Note 1 : the angles are 0 when the agent is pointed directly at the object
                 and increase in the clockwise direction
        Note 2 : the wall distances can be negative when the agent is out of bounds
        Note 3 : the boolean args Tag/Flag status are -1 false and +1 true
        Developer Note 1: changes here should be reflected in _register_state_elements.
        Developer Note 2: changes here should be reflected in register_state_elements in base_policies.py
        """
        if not hasattr(self, '_state_elements_initialized') or not self._state_elements_initialized:
            raise RuntimeError("Have not registered state elements")

        agent = self.players[agent_id]
        obs_dict = OrderedDict()
        own_team = agent.team
        own_home_loc = self.flags[int(own_team)].home
        opponent_home_loc = self.flags[not int(own_team)].home
        other_team = Team.BLUE_TEAM if own_team == Team.RED_TEAM else Team.RED_TEAM
        obs = OrderedDict()
        np_pos = np.array(agent.pos, dtype=np.float32)
        # Goal flag
        opponent_home_dist, opponent_home_bearing = mag_bearing_to(
            np_pos, opponent_home_loc, agent.heading
        )
        # Defend flag
        own_home_dist, own_home_bearing = mag_bearing_to(
            np_pos, own_home_loc, agent.heading
        )

        obs["opponent_home_bearing"] = opponent_home_bearing
        obs["opponent_home_distance"] = opponent_home_dist
        obs["own_home_bearing"] = own_home_bearing
        obs["own_home_distance"] = own_home_dist

        # Walls
        wall_0_closest_point = closest_point_on_line(
            self.boundary_ul, self.boundary_ur, np_pos
        )
        wall_0_dist, wall_0_bearing = mag_bearing_to(
            np_pos, wall_0_closest_point, agent.heading
        )
        obs["wall_0_bearing"] = wall_0_bearing
        obs["wall_0_distance"] = wall_0_dist

        wall_1_closest_point = closest_point_on_line(
            self.boundary_ur, self.boundary_lr, np_pos
        )
        wall_1_dist, wall_1_bearing = mag_bearing_to(
            np_pos, wall_1_closest_point, agent.heading
        )
        obs["wall_1_bearing"] = wall_1_bearing
        obs["wall_1_distance"] = wall_1_dist

        wall_2_closest_point = closest_point_on_line(
            self.boundary_lr, self.boundary_ll, np_pos
        )
        wall_2_dist, wall_2_bearing = mag_bearing_to(
            np_pos, wall_2_closest_point, agent.heading
        )
        obs["wall_2_bearing"] = wall_2_bearing
        obs["wall_2_distance"] = wall_2_dist

        wall_3_closest_point = closest_point_on_line(
            self.boundary_ll, self.boundary_ul, np_pos
        )
        wall_3_dist, wall_3_bearing = mag_bearing_to(
            np_pos, wall_3_closest_point, agent.heading
        )
        obs["wall_3_bearing"] = wall_3_bearing
        obs["wall_3_distance"] = wall_3_dist

        # Own speed
        obs["speed"] = agent.speed
        # Own flag status
        obs["has_flag"] = agent.has_flag
        # On side
        obs["on_side"] = agent.on_own_side
        obs["tagging_cooldown"] = agent.tagging_cooldown

        #Is tagged
        obs["is_tagged"] = agent.is_tagged

        # Relative observations to other agents
        # teammates first
        # TODO: consider sorting these by some metric
        #       in an attempt to get permutation invariance
        #       distance or maybe flag status (or some combination?)
        #       i.e. sorted by perceived relevance
        for team in [own_team, other_team]:
            dif_agents = filter(lambda a: a.id != agent.id, self.agents_of_team[team])
            for i, dif_agent in enumerate(dif_agents):
                entry_name = f"teammate_{i}" if team == own_team else f"opponent_{i}"

                dif_np_pos = np.array(dif_agent.pos, dtype=np.float32)
                dif_agent_dist, dif_agent_bearing = mag_bearing_to(
                    np_pos, dif_np_pos, agent.heading
                )
                _, hdg_to_agent = mag_bearing_to(dif_np_pos, np_pos)
                hdg_to_agent = hdg_to_agent % 360
                # bearing relative to the bearing to you
                obs[(entry_name, "bearing")] = dif_agent_bearing
                obs[(entry_name, "distance")] = dif_agent_dist
                obs[(entry_name, "relative_heading")] = angle180(
                    (dif_agent.heading - hdg_to_agent) % 360
                )
                obs[(entry_name, "speed")] = dif_agent.speed
                obs[(entry_name, "has_flag")] = dif_agent.has_flag
                obs[(entry_name, "on_side")] = dif_agent.on_own_side
                obs[(entry_name, "tagging_cooldown")] = dif_agent.tagging_cooldown
                obs[(entry_name, "is_tagged")] = dif_agent.is_tagged

        obs_dict[agent.id] = obs
        if self.normalize:
            obs_dict[agent.id] = self.agent_obs_normalizer.normalized(
                obs_dict[agent.id]
            )
        return obs_dict[agent.id]

    def get_agent_observation_space(self):
        """Overridden method inherited from `Gym`."""
        if self.normalize:
            agent_obs_space = self.agent_obs_normalizer.normalized_space
        else:
            agent_obs_space = self.agent_obs_normalizer.unnormalized_space
            raise Warning(
                "Unnormalized observation space has not been thoroughly tested"
            )
        return agent_obs_space

    def get_agent_action_space(self):
        """Overridden method inherited from `Gym`."""
        return Discrete(len(ACTION_MAP))


class PyQuaticusEnv(PyQuaticusEnvBase):
    """
    ### Description.
    This environment simulates a game of capture the flag with agent dynamics based on MOOS-IvP
    (https://oceanai.mit.edu/ivpman/pmwiki/pmwiki.php?n=IvPTools.USimMarine#section5).


    ### Rewards

    Reward functions will be learned using an inverse reinforcement learning algorithm (D-REX)

    ### Starting State (need to update)

    Each flag is placed at 0° latitude and 1/8 horizontal world size distance away from the back
    wall of its respective team's territory.

    If random_init is False, agents are spawned facing the scrimmage line at 0° latitude and
    1/4 horizontal world size distance back from the scrimmage line.

    If random_init is True, agents are spawned facing the scrimmage line at 0° latitude and
    equidistant from the scrimmage line (this distance is variable). Then, they are shifted a variable
    distance to either the left or right (same direction for both agents) with the constraints that
    they cannot start inside the flag_keepout zone or behind their flag.

    ### Arguments

    ```
    gym.make('pyquaticus')
    ```
    team_size: number of agents per team
    reward_config: a dictionary configuring the reward structure (see rewards.py)
    config_dict: a dictionary configuring the environment (see config_dict_std above)

    """

    metadata = {"render_modes": ["human"]}

    def __init__(
        self,
        team_size: int = 1,
        reward_config: dict = None,
        config_dict=config_dict_std,
        render_mode: Optional[str] = None,
    ):
        super().__init__()
        self.config_dict = config_dict

        #Game score used to determine winner of game for MCTF competition
        #blue_captures: Represents the number of times the blue team has grabbed reds flag and brought it back to their 'home' base
        #blue_tags: The number of times the blue team successfully tagged an opponent
        #blue_grabs: The number of times the blue team grabbed the opponents flag
        #red_captures: Represents the number of times the blue team has grabbed reds flag and brought it back to their 'home' base
        #red_tags: The number of times the blue team successfully tagged an opponent
        #red_grabs: The number of times the blue team grabbed the opponents flag
        self.game_score = {'blue_captures':0, 'blue_tags':0, 'blue_grabs':0, 'red_captures':0, 'red_tags':0, 'red_grabs':0}    
    
        # set variables from config
        self.set_config_values(self.config_dict)

        self.state = {}
        self.dones = {}
        self.reset_count = 0

        self.learning_iteration = 0

        self.seed()

        self.current_time = 0

        self.num_blue = team_size
        self.num_red = team_size

        self.players = {} # a dictionary mapping player ids (or names) to player objects
        b_players = []
        r_players = []
        self.team_size = team_size

        # Create players, use IDs from [0, (2 * team size) - 1] so their IDs can also be used as indices.
        for i in range(0, self.team_size):
            b_players.append(
                RenderingPlayer(i, Team.BLUE_TEAM, (self.agent_radius * self.pixel_size), self.config_dict)
            )
        for i in range(self.team_size, 2 * self.team_size):
            r_players.append(
                RenderingPlayer(i, Team.RED_TEAM, (self.agent_radius * self.pixel_size), self.config_dict)
            )
        self.players = {player.id:player for player in itertools.chain(b_players, r_players)}

        self.agents = [agent_id for agent_id in self.players]
        self.possible_agents = self.agents[:]

        self.agents_of_team = {Team.BLUE_TEAM: b_players, Team.RED_TEAM: r_players}

        # Setup Rewards
        self.reward_config = {} if reward_config is None else reward_config
        for a in self.players:
            if a not in self.reward_config:
                self.reward_config[a] = None
        # Create a PID controller for each agent
        self._pid_controllers = {}
        for player in self.players.values():
            self._pid_controllers[player.id] = {
                "speed": PID(self.tau, kp=1.0, ki=0.0, kd=0.0, integral_max=0.07),
                "heading": PID(self.tau, kp=0.35, ki=0.0, kd=0.07, integral_max=0.07),
            }

        self.params = {agent_id: {} for agent_id in self.players}
        self.prev_params = {agent_id: {} for agent_id in self.players}
        # Create the list of flags that are indexed by self.flags[int(player.team)]

        self.flags = []
        for team in Team:
            self.flags.append(Flag(team))

        # Set tagging cooldown
        for player in self.players.values():
            player.tagging_cooldown = self.tagging_cooldown


        assert len(self.agents_of_team[Team.BLUE_TEAM]) == len(
            self.agents_of_team[Team.RED_TEAM]
        )
        num_on_team = len(self.agents_of_team[Team.BLUE_TEAM])
        self.agent_obs_normalizer = self._register_state_elements(num_on_team)

        self.action_spaces = {
            agent_id: self.get_agent_action_space() for agent_id in self.players
        }
        self.observation_spaces = {
            agent_id: self.get_agent_observation_space() for agent_id in self.players
        }

        self.render_mode = render_mode

        # pygame screen
        self.screen = None
        self.clock = None
        self.isopen = False
        if self.render_mode:
            # Pygame Orientation Vector
            self.UP = Vector2((0.0, 1.0))

            # arena
            self.arena_offset = 20  # pixels
            self.border_width = 4  # pixels
            self.a2a_line_width = 3 #pixels

            self.arena_width = self.world_size[0] * self.pixel_size
            self.arena_height = self.world_size[1] * self.pixel_size

    def seed(self, seed=None):
        """
        Overridden method from Gym inheritance to set seeds in the environment.

        Args:
            seed (optional): Starting seed

        Returns
        -------
            List of seeds used for the environment.
        """
        random.seed(seed)
        self.np_random, seed = seeding.np_random(seed)
        return [seed]

    def step(self, raw_action_dict):
        """
        Steps the environment forward in time by `tau`, applying actions.

        Args:
            raw_action_dict: Actions IDs from discrete action space for agents to apply

        Returns
        -------
            New observation after stepping

            Some reward

            Indicator for whether or not the env is done/truncated

            Additional info (not currently used)
        """
        if self.state is None:
            raise Exception("Call reset before using step method.")

        # set the time
        self.current_time += self.tau
        self.state["current_time"] = self.current_time
        if not set(raw_action_dict.keys()) <= set(self.players):
            raise ValueError(
                "Keys of action dict should be player ids but got"
                f" {raw_action_dict.keys()}"
            )

        for player in self.players.values():
            if player.tagging_cooldown != self.tagging_cooldown:
                # player is still under a cooldown from tagging, advance their cooldown timer, clip at the configured tagging cooldown
                player.tagging_cooldown = self._min(
                    (player.tagging_cooldown + self.tau), self.tagging_cooldown
                )

        self.flag_collision_bool = np.zeros(self.num_agents)

        action_dict = self._to_speed_heading(raw_action_dict)
        if self.render_mode:
            for _i in range(self.num_renders_per_step):
                self._move_agents(action_dict, self.tau / self.num_renders_per_step)
                self._render()
        else:
            self._move_agents(action_dict, self.tau)

        # agent and flag capture checks and more
        self._check_pickup_flags()
        self._check_agent_captures()
        self._check_flag_captures()
        if not config_dict_std["teleport_on_tag"]:
            self._check_untag()
        self._set_dones()

        if self.message and self.render_mode:
            print(self.message)

        rewards = {agent_id: self.compute_rewards(agent_id) for agent_id in self.players}
        obs = {agent_id: self.state_to_obs(agent_id) for agent_id in raw_action_dict}
        info = {}

        terminated = False
        truncated = False
        if self.dones["__all__"]:
            if self.dones["blue"] or self.dones["red"]:
                terminated = True
            else:
                truncated = True
        terminated = {agent: terminated for agent in raw_action_dict}
        truncated = {agent: truncated for agent in raw_action_dict}

        self._update_prev()

        return obs, rewards, terminated, truncated, info

    def _move_agents(self, action_dict, dt):
        """Moves agents in the space according to the specified speed/heading in `action_dict`."""
        for player in self.players.values():
            pos_x = player.pos[0]
            pos_y = player.pos[1]
            flag_loc = self.flags[int(player.team)].home

            if player.team == Team.BLUE_TEAM:
                player.on_own_side = pos_x >= self.scrimmage
            else:
                player.on_own_side = pos_x <= self.scrimmage

            # convert desired_speed   and  desired_heading to
            #         desired_thrust  and  desired_rudder
            # requested heading is relative so it directly maps to the heading error
            
            if player.is_tagged and not self.config_dict["teleport_on_tag"]:
                flag_home = self.flags[int(player.team)].home
                _, heading_error = mag_bearing_to(player.pos, flag_home, player.heading)
                desired_speed = self.config_dict["max_speed"]
            else:
                desired_speed, heading_error = action_dict[player.id]

            # desired heading is relative to current heading
            speed_error = desired_speed - player.speed
            desired_speed = self._pid_controllers[player.id]["speed"](speed_error)
            desired_rudder = self._pid_controllers[player.id]["heading"](heading_error)

            desired_thrust = player.thrust + self.speed_factor * desired_speed

            desired_thrust = clip(desired_thrust, -self.max_thrust, self.max_thrust)
            desired_rudder = clip(desired_rudder, -self.max_rudder, self.max_rudder)

            # propagate vehicle speed
            raw_speed = np.interp(
                desired_thrust, self.thrust_map[0, :], self.thrust_map[1, :]
            )
            new_speed = min(
                raw_speed * 1 - ((abs(desired_rudder) / 100) * self.turn_loss),
                self.max_speed,
            )
            if (new_speed - player.speed) / dt > self.max_acc:
                new_speed = new_speed + self.max_acc * dt
            elif (player.speed - new_speed) / dt > self.max_dec:
                new_speed = new_speed - self.max_dec * dt

            # propagate vehicle heading
            raw_d_hdg = desired_rudder * (self.turn_rate / 100) * dt
            thrust_d_hdg = raw_d_hdg * (1 + (abs(desired_thrust) - 50) / 50)
            if desired_thrust < 0:
                thrust_d_hdg = -thrust_d_hdg

            # if not moving, then can't turn
            if (new_speed + player.speed) / 2.0 < 0.5:
                thrust_d_hdg = 0.0
            new_heading = angle180(player.heading + thrust_d_hdg)

            vel = mag_heading_to_vec(new_speed, new_heading)

            # If the player hits a boundary, return them to their original starting position and skip
            # to the next agent.
            if not (
                (self.agent_radius <= pos_x <= self.world_size[0] - self.agent_radius)
                and (
                    self.agent_radius <= pos_y <= self.world_size[1] - self.agent_radius
                )
            ):
                if player.team == Team.RED_TEAM:
                    self.game_score['blue_tags'] += 1
                else:
                    self.game_score['red_tags'] += 1
                if player.has_flag:
                    # If they have a flag, return the flag to it's home area
                    self.flags[int(not int(player.team))].reset()
                    self.state["flag_taken"][int(not int(player.team))] = 0
                self.state["agent_oob"][player.id] = 1
                if config_dict_std["teleport_on_tag"]:
                    player.reset()
                else:
                    self.state["agent_tagged"][player.id] = 1
                    player.is_tagged = True
                    player.rotate()
                continue
            else:
                self.state["agent_oob"][player.id] = 0

            # check if agent is in keepout region
            ag_dis_2_flag = self.get_distance_between_2_points(
                np.asarray([pos_x, pos_y]), np.asarray(flag_loc)
            )
            if (
                ag_dis_2_flag < self.flag_keepout
                and not self.state["flag_taken"][int(player.team)]
                and self.flag_keepout > 0.
            ):
                self.flag_collision_bool[player.id] = True

                ag_pos = np.array([pos_x, pos_y])
                ag_pos = rc_intersection(
                    np.array([ag_pos, player.prev_pos]),
                    np.asarray(flag_loc),
                    self.flag_keepout,
                )  # point where agent center first intersected with keepout zone
                ag_vel = reflect_vector(ag_pos, vel, np.asarray(flag_loc))

                crd_ref_angle = get_rot_angle(np.asarray(flag_loc), ag_pos)
                vel_ref = rot2d(ag_vel, -crd_ref_angle)
                vel_ref[1] = 0. # convention is that vector pointing from keepout intersection to flag center is y' axis in new reference frame

                vel = rot2d(vel_ref, crd_ref_angle)
                pos_x = ag_pos[0]
                pos_y = ag_pos[1]

            if new_speed > 0.1:
                # only rely on vel if speed is large enough to recover heading
                new_speed, new_heading = vec_to_mag_heading(vel)
            # propagate vehicle position
            hdg_rad = math.radians(player.heading)
            new_hdg_rad = math.radians(new_heading)
            avg_speed = (new_speed + player.speed) / 2.0
            s = math.sin(new_hdg_rad) + math.sin(hdg_rad)
            c = math.cos(new_hdg_rad) + math.cos(hdg_rad)
            avg_hdg = math.atan2(s, c)
            # Note: sine/cos swapped because of the heading / angle difference
            new_ag_pos = [
                pos_x + math.sin(avg_hdg) * avg_speed * dt,
                pos_y + math.cos(avg_hdg) * avg_speed * dt,
            ]

            if player.has_flag:
                flg_idx = not int(player.team)
                self.flags[flg_idx].pos = list(new_ag_pos)

            player.prev_pos = player.pos
            player.pos = np.asarray(new_ag_pos)
            player.speed = clip(new_speed, 0.0, self.max_speed)
            player.heading = angle180(new_heading)
            player.thrust = desired_thrust

    def _check_pickup_flags(self):
        """Updates player states if they picked up the flag."""
        for player in self.players.values():
            team = int(player.team)
            other_team = int(not team)
            if not (player.has_flag or self.state["flag_taken"][other_team]) and (not player.is_tagged):
                flag_pos = self.flags[other_team].pos
                distance_to_flag = self.get_distance_between_2_points(
                    player.pos, flag_pos
                )

                if distance_to_flag < self.catch_radius:
                    player.has_flag = True
                    self.state["flag_taken"][other_team] = 1
                    if player.team == Team.BLUE_TEAM:
                        self.game_score['blue_grabs'] += 1
                        self.blue_team_flag_pickup = True
                    else:
                        self.game_score['red_grabs'] += 1
                        self.red_team_flag_pickup = True
                        break

    def _check_untag(self):
        """Untags the player if they return to their own flag."""
        for player in self.players.values():
            team = int(player.team)
            flag_home = self.flags[team].home
            distance_to_flag = self.get_distance_between_2_points(
                player.pos, flag_home
            )
            if distance_to_flag < self.catch_radius and player.is_tagged:
                self.state["agent_tagged"][player.id] = 0
                player.is_tagged = False

    def _check_agent_captures(self):
        """Updates player states if they tagged another player."""
        # Reset capture state if teleport_on_tag is true
        if config_dict_std["teleport_on_tag"] == True:
            self.state["agent_tagged"] = [0] * self.num_agents
            for player in self.players.values():
                player.is_tagged = False

        self.state["agent_captures"] = [None] * self.num_agents
        for player in self.players.values():
            # Only continue logic check if player tagged someone if it's on its own side and is untagged.
            if player.on_own_side and (
                player.tagging_cooldown == self.tagging_cooldown
            ) and not player.is_tagged:
                for other_player in self.players.values():
                    o_team = int(other_player.team)
                    # Only do the rest if the other player is NOT on sides and they are not on the same team.
                    if (
                        not other_player.is_tagged
                        and not other_player.on_own_side
                        and other_player.team != player.team
                    ):
                        dist_between_agents = self.get_distance_between_2_points(
                            player.pos, other_player.pos
                        )
                        if (
                            dist_between_agents > 0.0
                            and dist_between_agents < self.catch_radius
                        ):
                            if other_player.team == Team.RED_TEAM:
                                self.game_score['blue_tags'] += 1
                            else:
                                self.game_score['red_tags'] += 1
                            self.state["agent_tagged"][other_player.id] = 1
                            other_player.is_tagged = True
                            self.state["agent_captures"][player.id] = other_player.id
                            # If we get here, then `player` tagged `other_player` and we need to reset `other_player`
                            # Only if config["teleport_on_capture"] == True
                            if config_dict_std["teleport_on_tag"]:
                                buffer_sign = (
                                    1.0
                                    if self.flags[o_team].home[0] < self.scrimmage
                                    else -1.0
                                )
                                other_player.pos[0] = self.flags[o_team].home[
                                    0
                                ] + buffer_sign * (self.flag_keepout + 0.1)
                                other_player.pos[1] = self.flags[o_team].home[1]
                                other_player.speed = 0.0
                                other_player.on_own_side = True

                            if other_player.has_flag:
                                # If the player with the flag was tagged, the flag also needs to be reset.
                                if other_player.team == Team.BLUE_TEAM:
                                    self.blue_team_flag_pickup = False
                                else:
                                    self.red_team_flag_pickup = False
                                self.state["flag_taken"][int(player.team)] = 0
                                self.flags[int(player.team)].reset()
                                other_player.has_flag = False

                            # Set players tagging cooldown
                            player.tagging_cooldown = 0.0

                            # Break loop (should not be allowed to tag again during current timestep)
                            break

    def _check_flag_captures(self):
        """Updates states if a player captured a flag."""
        for player in self.players.values():
            if player.on_own_side and player.has_flag:
                if player.team == Team.BLUE_TEAM:
<<<<<<< HEAD
                    self.blue_team_score += 1
                    self.blue_team_flag_pickup = False
                else:
                    self.red_team_score += 1
                    self.red_team_flag_pickup = False
                player.has_flag = False
                scored_flag = self.flags[not int(player.team)]
                self.state["flag_taken"][int(scored_flag.team)] = False
                scored_flag.reset()
=======
                    self.blue_team_flag_capture = True
                    self.game_score['blue_captures'] += 1
                else:
                    self.red_team_flag_capture = True
                    self.game_score['red_captures'] += 1
>>>>>>> 4c850060
                break

    def _update_prev(self):
        """Updates any trailing state variables"""
        self.blue_team_score_prev = self.blue_team_score
        self.red_team_score_prev = self.red_team_score

    def get_full_state_info(self):
        """Return the full state."""
        return self.state

    def current_iter_value(self, iter_value):
        """Returns the learning iteration."""
        self.learning_iteration = iter_value

    def set_config_values(self, config_dict):
        """
        Sets initial configuration parameters for the environment.

        Args:
            config_dict: The provided configuration. If a key is missing, it is replaced
            with the standard configuration value.
        """
        # set variables from config

        self.world_size = config_dict.get("world_size", config_dict_std["world_size"])
        self.pixel_size = config_dict.get("pixel_size", config_dict_std["pixel_size"])
        self.scrimmage = config_dict.get(
            "scrimmage_line", config_dict_std["scrimmage_line"]
        )
        self.agent_radius = config_dict.get(
            "agent_radius", config_dict_std["agent_radius"]
        )
        self.flag_radius = self.agent_radius  # agent and flag radius will be the same
        self.catch_radius = config_dict.get(
            "catch_radius", config_dict_std["catch_radius"]
        )
        self.flag_keepout = config_dict.get(
            "flag_keepout", config_dict_std["flag_keepout"]
        )
        self.max_speed = config_dict.get("max_speed", config_dict_std["max_speed"])
        self.own_side_accel = config_dict.get(
            "own_side_accel", config_dict_std["own_side_accel"]
        )
        self.opp_side_accel = config_dict.get(
            "opp_side_accel", config_dict_std["opp_side_accel"]
        )
        self.wall_bounce = config_dict.get(
            "wall_bounce", config_dict_std["wall_bounce"]
        )
        self.tau = config_dict.get("tau", config_dict_std["tau"])
        self.max_time = config_dict.get("max_time", config_dict_std["max_time"])
        self.max_score = config_dict.get("max_score", config_dict_std["max_score"])
        self.max_screen_size = config_dict.get(
            "max_screen_size", config_dict_std["max_screen_size"]
        )
        self.random_init = config_dict.get(
            "random_init", config_dict_std["random_init"]
        )
        self.save_traj = config_dict.get("save_traj", config_dict_std["save_traj"])
        self.render_fps = config_dict.get("render_fps", config_dict_std["render_fps"])
        self.normalize = config_dict.get("normalize", config_dict_std["normalize"])
        self.tagging_cooldown = config_dict.get(
            "tagging_cooldown", config_dict_std["tagging_cooldown"]
        )
        # MOOS Dynamics Parameters
        self.speed_factor = config_dict.get(
            "speed_factor", config_dict_std["speed_factor"]
        )
        self.thrust_map = config_dict.get("thrust_map", config_dict_std["thrust_map"])
        self.max_thrust = config_dict.get("max_thrust", config_dict_std["max_thrust"])
        self.max_rudder = config_dict.get("max_rudder", config_dict_std["max_rudder"])
        self.turn_loss = config_dict.get("turn_loss", config_dict_std["turn_loss"])
        self.turn_rate = config_dict.get("turn_rate", config_dict_std["turn_rate"])
        self.max_acc = config_dict.get("max_acc", config_dict_std["max_acc"])
        self.max_dec = config_dict.get("max_dec", config_dict_std["max_dec"])

        if config_dict.get(
            "suppress_numpy_warnings", config_dict_std["suppress_numpy_warnings"]
        ):
            # Suppress numpy warnings to avoid printing out extra stuff to the console
            np.seterr(all="ignore")

        # check that world size (pixels) does not exceed the screen dimensions
        world_screen_err_msg = (
            "Specified world_size {} exceeds the maximum size {} in at least one"
            " dimension".format(self.world_size, self.max_screen_size)
        )
        assert (
            self.world_size[0] * self.pixel_size < self.max_screen_size[0]
            and self.world_size[1] * self.pixel_size < self.max_screen_size[1]
        ), world_screen_err_msg

        # check that world dimensions (pixels) are even
        world_even_err_msg = (
            "Specified world_size {} has at least one dimension that is not even"
            .format(self.world_size)
        )
        assert (self.world_size[0] * self.pixel_size) % 2 == 0 and (
            self.world_size[1] * self.pixel_size
        ) % 2 == 0, world_even_err_msg

        self.screen_size = [self.pixel_size * d for d in self.world_size]

        # check that time between frames (1/render_fps) is not larger than timestep (tau)
        frame_rate_err_msg = (
            "Specified frame rate ({}) creates time intervals between frames larger"
            " than specified timestep ({})".format(self.render_fps, self.tau)
        )
        assert 1 / self.render_fps <= self.tau, frame_rate_err_msg

        self.num_renders_per_step = int(self.render_fps * self.tau)

        # check that agents and flags properly fit within world
        agent_flag_err_msg = (
            "Specified agent_radius ({}), flag_radius ({}), and flag_keepout ({})"
            " create impossible initialization based on world_size({})".format(
                self.agent_radius, self.flag_radius, self.flag_keepout, self.world_size
            )
        )
        horizontal_fit = (
            2 * self.agent_radius + 2 * self.flag_keepout < self.world_size[0] / 2
        )
        vertical_fit = self.flag_keepout + self.agent_radius < self.world_size[1] / 2
        assert horizontal_fit and vertical_fit, agent_flag_err_msg

        # set reference variables for world boundaries
        # ll = lower left, lr = lower right
        # ul = upper left, ur = upper right
        self.boundary_ll = np.array([0.0, 0.0], dtype=np.float32)
        self.boundary_lr = np.array([self.world_size[0], 0.0], dtype=np.float32)
        self.boundary_ul = np.array([0.0, self.world_size[1]])
        self.boundary_ur = np.array(self.world_size, dtype=np.float32)

    def get_distance_between_2_points(self, start: np.array, end: np.array) -> float:
        """
        Convenience method for returning distance between two points.

        Args:
            start: Starting position to measure from
            end: Point to measure to
        Returns:
            The distance between `start` and `end`
        """
        return np.linalg.norm(np.asarray(start) - np.asarray(end))

    def _set_dones(self):
        """Check all of the end game conditions."""
        # Check if all flags of one team are captured
        if self.red_team_score >= self.max_score:
            self.dones["red"] = True
            self.dones["__all__"] = True
            self.message = "Red Wins! Blue Loses"

        elif self.blue_team_score >= self.max_score:
            self.dones["blue"] = True
            self.dones["__all__"] = True
            self.message = "Blue Wins! Red Loses"

        elif self.state["current_time"] >= self.max_time:
            self.dones["__all__"] = True
            self.message = "Game Over. No Winner"

    def update_params(self, agent_id):
        agent = self.players[agent_id]
        self.normalize = False
        obs = self.state_to_obs(agent.id)
        self.normalize = True
        self.params[agent.id]["team"] = agent.team
        self.params[agent.id]["capture_radius"] = self.catch_radius
        self.params[agent.id]["agent_id"] = agent.id
        self.params[agent.id]["agent_oob"] = self.state["agent_oob"]
        if agent.team == Team.RED_TEAM:
            # Game Events
            self.params[agent.id]["num_teammates"] = self.num_red
            self.params[agent.id]["num_opponents"] = self.num_blue
            self.params[agent.id]["team_flag_pickup"] = self.red_team_flag_pickup
            self.params[agent.id]["team_flag_capture"] = self.red_team_score > self.red_team_score_prev
            self.params[agent.id]["opponent_flag_pickup"] = self.blue_team_flag_pickup
            self.params[agent.id]["opponent_flag_capture"] = self.blue_team_score > self.blue_team_score_prev
            # Elements
            self.params[agent.id]["team_flag_home"] = self.get_distance_between_2_points(
                    agent.pos, self.state["flag_home"][1]
                )
            self.params[agent.id]["team_flag_bearing"] = obs["own_home_bearing"]
            self.params[agent.id]["team_flag_distance"] = obs["own_home_distance"]
            self.params[agent.id]["opponent_flag_bearing"] = obs[
                "opponent_home_bearing"
            ]
            self.params[agent.id]["opponent_flag_distance"] = obs[
                "opponent_home_distance"
            ]
        else:
            # Game Events
            self.params[agent.id]["num_teammates"] = self.num_blue
            self.params[agent.id]["num_opponents"] = self.num_red
            self.params[agent.id]["team_flag_pickup"] = self.blue_team_flag_pickup
            self.params[agent.id]["team_flag_capture"] = self.blue_team_score > self.blue_team_score_prev
            self.params[agent.id]["opponent_flag_pickup"] = self.red_team_flag_pickup
            self.params[agent.id]["opponent_flag_capture"] = self.red_team_score > self.red_team_score_prev
            # Elements
            self.params[agent.id]["team_flag_home"] = self.get_distance_between_2_points(
                    agent.pos, self.state["flag_home"][0]
                )
            self.params[agent.id]["team_flag_bearing"] = obs["own_home_bearing"]
            self.params[agent.id]["team_flag_distance"] = obs["own_home_distance"]
            self.params[agent.id]["opponent_flag_bearing"] = obs[
                "opponent_home_bearing"
            ]
            self.params[agent.id]["opponent_flag_distance"] = obs[
                "opponent_home_distance"
            ]
        self.params[agent.id]["num_players"] = len(self.players)
        self.params[agent.id]["speed"] = agent.speed
        self.params[agent.id]["tagging_cooldown"] = (
            not agent.tagging_cooldown >= 10.0
        )
        self.params[agent.id]["thrust"] = agent.thrust
        self.params[agent.id]["has_flag"] = agent.has_flag
        self.params[agent.id]["on_own_side"] = agent.on_own_side
        self.params[agent.id]["heading"] = agent.heading
        # Distances to boundaries
        self.params[agent.id]["wall_0_bearing"] = obs["wall_0_bearing"]
        self.params[agent.id]["wall_0_distance"] = obs["wall_0_distance"]
        self.params[agent.id]["wall_1_bearing"] = obs["wall_1_bearing"]
        self.params[agent.id]["wall_1_distance"] = obs["wall_1_distance"]
        self.params[agent.id]["wall_2_bearing"] = obs["wall_2_bearing"]
        self.params[agent.id]["wall_2_distance"] = obs["wall_2_distance"]
        self.params[agent.id]["wall_3_bearing"] = obs["wall_3_bearing"]
        self.params[agent.id]["wall_3_distance"] = obs["wall_3_distance"]
        self.params[agent.id]["wall_distances"] =  self._get_dists_to_boundary()[agent.id]
        self.params[agent.id]["agent_captures"] = self.state["agent_captures"]
        self.params[agent.id]["agent_tagged"] = self.state["agent_tagged"]
        own_team = agent.team
        other_team = Team.BLUE_TEAM if own_team == Team.RED_TEAM else Team.RED_TEAM
        # Add Teamate and Opponent Information
        for team in [own_team, other_team]:
            dif_agents = filter(lambda a: a.id != agent.id, self.agents_of_team[team])
            for i, dif_agent in enumerate(dif_agents):
                entry_name = f"teammate_{i}" if team == own_team else f"opponent_{i}"
                status = "teammate" if team == own_team else "opponent"
                # bearing relative to the bearing to you
                self.params[agent.id][f"{status}_{dif_agent.id}_bearing"] = obs[
                    (entry_name, "bearing")
                ]
                self.params[agent.id][f"{status}_{dif_agent.id}_distance"] = obs[
                    (entry_name, "distance")
                ]
                self.params[agent.id][f"{status}_{dif_agent.id}_relative_heading"] = (
                    obs[(entry_name, "relative_heading")]
                )
                self.params[agent.id][f"{status}_{dif_agent.id}_speed"] = obs[
                    (entry_name, "speed")
                ]
                self.params[agent.id][f"{status}_{dif_agent.id}_has_flag"] = obs[
                    (entry_name, "has_flag")
                ]
                self.params[agent.id][f"{status}_{dif_agent.id}_on_side"] = obs[
                    (entry_name, "on_side")
                ]
                self.params[agent.id][f"{status}_{dif_agent.id}_tagging_cooldown"] = (
                    obs[(entry_name, "tagging_cooldown")]
                )

    def compute_rewards(self, agent_id):
        if self.reward_config[agent_id] is None:
            return 0
        # Update Prev Params
        self.prev_params[agent_id] = self.params[agent_id].copy()
        # Update Params
        self.update_params(agent_id)
        if self.prev_params[agent_id] == {}:
            self.prev_params[agent_id] = self.params[agent_id].copy()
        # Get reward based on the passed in reward function
        return self.reward_config[agent_id](
            agent_id, self.params[agent_id], self.prev_params[agent_id]
        )

    def _reset_dones(self):
        """Resets the environments done indicators."""
        dones = {}
        dones["red"] = False
        dones["blue"] = False
        dones["__all__"] = False
        return dones

    def reset(self, seed=None, return_info=False, options: Optional[dict] = None):
        """
        Resets the environment so that it is ready to be used.

        Args:
            seed (optional): Starting seed.
            options: Additonal options for resetting the environment (for now it just contains normalize)
        """
        if seed is not None:
            self.seed(seed=seed)

        if options is not None:
            self.normalize = options.get("normalize", config_dict_std["normalize"])

        if return_info:
            raise DeprecationWarning("return_info has been deprecated by PettingZoo -- https://github.com/Farama-Foundation/PettingZoo/pull/890")

        flag_locations = [
            [
                self.world_size[0] - self.world_size[0] / 8,
                self.world_size[1] / 2,
            ],  # Blue Team
            [self.world_size[0] / 8, self.world_size[1] / 2],  # Red Team
        ]

        for flag in self.flags:
            flag.home = flag_locations[int(flag.team)]
            flag.reset()

        self.dones = self._reset_dones()

        agent_positions, agent_spd_hdg, agent_on_sides = self._generate_agent_starts(
            np.array(flag_locations)
        )

        self.state = {
            "agent_position": agent_positions,
            "prev_agent_position": copy.deepcopy(agent_positions),
            "agent_spd_hdg": agent_spd_hdg,
            "agent_has_flag": np.zeros(self.num_agents),
            "agent_on_sides": agent_on_sides,
            "flag_home": copy.deepcopy(flag_locations),
            "flag_locations": flag_locations,
            "flag_taken": np.zeros(2),
            "current_time": 0.0,
            "agent_captures": [
                None
            ] * self.num_agents,  # whether this agent tagged something
            "agent_tagged": [0] * self.num_agents,  # if this agent was tagged
            "agent_oob": [0] * self.num_agents,  # if this agent went out of bounds
        }

        self.blue_team_flag_pickup = False
        self.red_team_flag_pickup = False
        self.blue_team_score = 0
        self.blue_team_score_prev = 0
        self.red_team_score = 0
        self.red_team_score_prev = 0
        self.message = ""
        self.current_time = 0
        self.reset_count += 1
        reset_obs = {agent_id: self.state_to_obs(agent_id) for agent_id in self.players}

        if self.render_mode:
            self._render()
        return reset_obs

    def _generate_agent_starts(self, flag_locations):
        """
        Generates starting positions for all players based on flag locations.

        If `random_init` is `True`, then agent positons are generated randomly using their home
        flag and random offsets.

        If `random_init` is `False`, then agent positions are programmatically generated using the formula
        init_x = world_size[x] / 4
        init_y = (world_size[y] / (team_size + 1)) * ((player_id % team_size) + 1)

        This allows players to be equidistant vertically from one another and all be in a straight line 1/4 of the way
        from the boundary.

        Args:
            flag_locations: The locations of all flags.

        Returns
        -------
            Initial player positions
            Initial player orientations
            Initial player velocities (always 0)
            Intial player on_sides (also always True)

        """
        r = self.agent_radius

        agent_locations = []
        agent_spd_hdg = []
        agent_on_sides = []

        if self.random_init:
            flags_separation = self.get_distance_between_2_points(
                flag_locations[0], flag_locations[1]
            )

        for player in self.players.values():
            player.is_tagged = False
            player.thrust = 0.0
            player.speed = 0.0
            player.has_flag = False
            player.on_own_side = True
            player.tagging_cooldown = self.tagging_cooldown
            if self.random_init:
                max_agent_separation = flags_separation - 2 * self.flag_keepout

                # starting center point between two agents
                agent_shift = np.random.choice((-1.0, 1.0)) * np.random.uniform(
                    0, 0.5 * (0.5 * max_agent_separation + r) - r
                )

                # adjust agent max and min separation ranges based on shifted center point
                max_agent_separation = 2 * (
                    max_agent_separation / 2 - np.abs(agent_shift)
                )
                min_agent_separation = max(4 * r, 2 * (np.abs(agent_shift) + r))

                # initial agent separation
                np.random.uniform(
                    min_agent_separation, max_agent_separation
                )
                player.orientation = (
                    flag_locations[int(not int(player.team))]
                    - flag_locations[int(player.team)]
                ) / flags_separation
                player.pos = flag_locations[int(player.team)] + player.orientation * (
                    flags_separation / 2
                )

                agent_shift = agent_shift * player.orientation
                player.pos += agent_shift
                player.prev_pos = copy.deepcopy(player.pos)
            else:
                if player.team == Team.RED_TEAM:
                    init_x_pos = self.world_size[0] / 4
                    player.heading = 90
                else:
                    init_x_pos = self.world_size[0] - self.world_size[0] / 4
                    player.heading = -90

                init_y_pos = (self.world_size[1] / (self.team_size + 1)) * (
                    (player.id % self.team_size) + 1
                )
                player.pos = [init_x_pos, init_y_pos]
                player.prev_pos = copy.deepcopy(player.pos)
            player.home = copy.deepcopy(player.pos)
            agent_locations.append(player.pos)
            agent_spd_hdg.append([player.speed, player.heading])
            agent_on_sides.append(True)

        return agent_locations, agent_spd_hdg, agent_on_sides

    def _get_dists_to_boundary(self):
        """
        Returns a list of numbers of length self.num_agents
        where each number is the corresponding agents min distance to a boundary wall.
        """
        distances_to_walls = defaultdict(dict)
        for player in self.players.values():
            i = player.id
            x_pos = player.pos[0]
            y_pos = player.pos[1]

            distances_to_walls[i]["left_dist"] = x_pos
            distances_to_walls[i]["right_dist"] = self.world_size[0] - x_pos
            distances_to_walls[i]["bottom_dist"] = y_pos
            distances_to_walls[i]["top_dist"] = self.world_size[1] - y_pos

        return distances_to_walls

    def _get_dists_between_agents(self):
        """Returns dictionary of distances between agents indexed by agent numbers."""
        agt_to_agt_vecs = {}

        for player in self.players.values():
            i = player.id
            agt_to_agt_vecs[i] = {}
            i_pos = player.pos
            for other_player in self.players.values():
                j = other_player.id
                j_pos = other_player.pos
                agt_to_agt_vecs[i][j] = [j_pos[0] - i_pos[0], j_pos[1] - i_pos[1]]

        return agt_to_agt_vecs

    def _get_dist_to_flags(self):
        """Returns a dictionary mapping observation keys to 2d arrays."""
        flag_vecs = {}

        for player in self.players.values():
            flag_vecs[player.id] = {}
            team_idx = int(player.team)
            i_pos = player.pos
            proFlag_pos = self.flags[team_idx].pos
            retFlag_pos = self.flags[int(not team_idx)].pos
            flag_vecs[player.id]["own_home_dist"] = [
                proFlag_pos[0] - i_pos[0],
                proFlag_pos[1] - i_pos[1],
            ]
            flag_vecs[player.id]["opponent_home_dist"] = [
                retFlag_pos[0] - i_pos[0],
                retFlag_pos[1] - i_pos[1],
            ]

        return flag_vecs

    def render(self):
        """Overridden method inherited from `Gym`."""
        return self._render()

    def _render(self):
        """
        Overridden method inherited from `Gym`.

        Draws all players/flags/etc on the pygame screen.
        """
        if self.screen is None:
            pygame.init()
            pygame.display.set_caption("Capture the Flag")
            if self.render_mode:
                pygame.display.init()
                self.screen = pygame.display.set_mode(
                    (
                        self.arena_width + 2 * self.arena_offset,
                        self.arena_height + 2 * self.arena_offset,
                    )
                )
                self.isopen = True
                self.font = pygame.font.Font(None, 64)
            else:
                raise Exception(
                    "Sorry, render modes other than 'human' are not supported"
                )

        if self.clock is None:
            self.clock = pygame.time.Clock()

        if self.state == {}:
            return None

        # arena coordinates
        if self.border_width % 2 == 0:
            top_left = (
                self.arena_offset - self.border_width / 2 - 1,
                self.arena_offset - self.border_width / 2 - 1,
            )
            top_middle = (
                self.arena_width / 2 + self.arena_offset - 1,
                self.arena_offset - 1,
            )
            top_right = (
                self.arena_width + self.arena_offset + self.border_width / 2 - 1,
                self.arena_offset - self.border_width / 2 - 1,
            )

            bottom_left = (
                self.arena_offset - self.border_width / 2 - 1,
                self.arena_height + self.arena_offset + self.border_width / 2 - 1,
            )
            bottom_middle = (
                self.arena_width / 2 + self.arena_offset - 1,
                self.arena_height + self.arena_offset - 1,
            )
            bottom_right = (
                self.arena_width + self.arena_offset + self.border_width / 2 - 1,
                self.arena_height + self.arena_offset + self.border_width / 2 - 1,
            )

        elif self.border_width % 2 != 0:
            top_left = (
                self.arena_offset - self.border_width / 2,
                self.arena_offset - self.border_width / 2,
            )
            top_middle = (self.arena_width / 2 + self.arena_offset, self.arena_offset)
            top_right = (
                self.arena_width + self.arena_offset + self.border_width / 2,
                self.arena_offset - self.border_width / 2,
            )

            bottom_left = (
                self.arena_offset - self.border_width / 2,
                self.arena_height + self.arena_offset + self.border_width / 2,
            )
            bottom_middle = (
                self.arena_width / 2 + self.arena_offset,
                self.arena_height + self.arena_offset,
            )
            bottom_right = (
                self.arena_width + self.arena_offset + self.border_width / 2,
                self.arena_height + self.arena_offset + self.border_width / 2,
            )

        # screen
        self.screen.fill((255, 255, 255))

        # arena border and scrimmage line
        draw.line(self.screen, (0, 0, 0), top_left, top_right, width=self.border_width)
        draw.line(
            self.screen, (0, 0, 0), bottom_left, bottom_right, width=self.border_width
        )
        draw.line(
            self.screen, (0, 0, 0), top_left, bottom_left, width=self.border_width
        )
        draw.line(
            self.screen, (0, 0, 0), top_right, bottom_right, width=self.border_width
        )
        draw.line(
            self.screen, (0, 0, 0), top_middle, bottom_middle, width=self.border_width
        )

        for team in Team:
            flag = self.flags[int(team)]
            teams_players = self.agents_of_team[team]
            color = "blue" if team == Team.BLUE_TEAM else "red"

            # Draw team home region
            home_center_screen = self.world_to_screen(self.flags[int(team)].home)
            draw.circle(
                    self.screen,
                    (0, 0, 0),
                    home_center_screen,
                    self.catch_radius * self.pixel_size,
                    width=round(self.agent_radius * self.pixel_size / 20),
                )

            if not self.state["flag_taken"][int(team)]:
                # Flag is not captured, draw normally.
                flag_pos_screen = self.world_to_screen(flag.pos)
                draw.circle(
                    self.screen,
                    color,
                    flag_pos_screen,
                    self.flag_radius * self.pixel_size,
                )
                draw.circle(
                    self.screen,
                    color,
                    flag_pos_screen,
                    (self.flag_keepout - self.agent_radius) * self.pixel_size,
                    width=round(self.agent_radius * self.pixel_size / 20),
                )
            else:
                # Flag is captured so draw a different shape
                flag_pos_screen = self.world_to_screen(flag.pos)
                draw.circle(
                    self.screen,
                    color,
                    flag_pos_screen,
                    self.agent_radius * self.pixel_size / 2,
                )

            for player in teams_players:
                # render tagging
                player.render_tagging(self.tagging_cooldown)

                # heading
                orientation = Vector2(list(mag_heading_to_vec(1.0, player.heading)))
                ref_angle = -orientation.angle_to(self.UP)

                # transform position to pygame coordinates
                blit_position = self.world_to_screen(player.pos)
                rotated_surface = rotozoom(player.pygame_agent, ref_angle, 1.0)
                rotated_surface_size = np.array(rotated_surface.get_size())
                blit_position -= 0.5 * rotated_surface_size
                self.screen.blit(rotated_surface, blit_position)

        # visually indicate distances between players of both teams 
        assert len(self.agents_of_team) == 2, "If number of teams > 2, update code that draws distance indicator lines"

        for blue_player in self.agents_of_team[Team.BLUE_TEAM]:
            if not blue_player.is_tagged or (blue_player.is_tagged and blue_player.on_own_side):
                for red_player in self.agents_of_team[Team.RED_TEAM]:
                    if not red_player.is_tagged or (red_player.is_tagged and red_player.on_own_side):
                        blue_player_pos = np.asarray(blue_player.pos)
                        red_player_pos = np.asarray(red_player.pos)
                        a2a_dis = np.linalg.norm(blue_player_pos - red_player_pos)
                        if a2a_dis <= 2*self.catch_radius:
                            hsv_hue = (a2a_dis - self.catch_radius) / (2*self.catch_radius - self.catch_radius)
                            hsv_hue = 0.33 * np.clip(hsv_hue, 0, 1)
                            line_color = tuple(255 * np.asarray(colorsys.hsv_to_rgb(hsv_hue, 0.9, 0.9)))

                            draw.line(
                                self.screen, 
                                line_color,
                                self.world_to_screen(blue_player_pos),
                                self.world_to_screen(red_player_pos),
                                width=self.a2a_line_width
                            )

        if self.render_mode:
            pygame.event.pump()
            self.clock.tick(self.render_fps)
            pygame.display.flip()

    def world_to_screen(self, pos):
        screen_pos = self.pixel_size * np.asarray(pos)
        screen_pos[0] += self.arena_offset
        screen_pos[1] = (
            0.5 * self.arena_height
            - (screen_pos[1] - 0.5 * self.arena_height)
            + self.arena_offset
        )

        return screen_pos

    def close(self):
        """Overridden method inherited from `Gym`."""
        if self.screen is not None:
            pygame.display.quit()
            pygame.quit()
            self.isopen = False

    def _min(self, a, b) -> bool:
        """Convenience method for determining a minimum value. The standard `min()` takes much longer to run."""
        if a < b:
            return a
        else:
            return b<|MERGE_RESOLUTION|>--- conflicted
+++ resolved
@@ -620,8 +620,6 @@
                 truncated = True
         terminated = {agent: terminated for agent in raw_action_dict}
         truncated = {agent: truncated for agent in raw_action_dict}
-
-        self._update_prev()
 
         return obs, rewards, terminated, truncated, info
 
@@ -867,32 +865,24 @@
 
     def _check_flag_captures(self):
         """Updates states if a player captured a flag."""
+        # these are false except at the instance that the flag is captured
+        self.blue_team_flag_capture = False
+        self.red_team_flag_capture = False
         for player in self.players.values():
             if player.on_own_side and player.has_flag:
                 if player.team == Team.BLUE_TEAM:
-<<<<<<< HEAD
-                    self.blue_team_score += 1
+                    self.blue_team_flag_capture = True
+                    self.game_score['blue_captures'] += 1
                     self.blue_team_flag_pickup = False
                 else:
-                    self.red_team_score += 1
+                    self.red_team_flag_capture = True
+                    self.game_score['red_captures'] += 1
                     self.red_team_flag_pickup = False
                 player.has_flag = False
                 scored_flag = self.flags[not int(player.team)]
                 self.state["flag_taken"][int(scored_flag.team)] = False
                 scored_flag.reset()
-=======
-                    self.blue_team_flag_capture = True
-                    self.game_score['blue_captures'] += 1
-                else:
-                    self.red_team_flag_capture = True
-                    self.game_score['red_captures'] += 1
->>>>>>> 4c850060
                 break
-
-    def _update_prev(self):
-        """Updates any trailing state variables"""
-        self.blue_team_score_prev = self.blue_team_score
-        self.red_team_score_prev = self.red_team_score
 
     def get_full_state_info(self):
         """Return the full state."""
@@ -1036,12 +1026,12 @@
     def _set_dones(self):
         """Check all of the end game conditions."""
         # Check if all flags of one team are captured
-        if self.red_team_score >= self.max_score:
+        if self.game_score["red_captures"] >= self.max_score:
             self.dones["red"] = True
             self.dones["__all__"] = True
             self.message = "Red Wins! Blue Loses"
 
-        elif self.blue_team_score >= self.max_score:
+        elif self.game_score["blue_captures"] >= self.max_score:
             self.dones["blue"] = True
             self.dones["__all__"] = True
             self.message = "Blue Wins! Red Loses"
@@ -1064,9 +1054,9 @@
             self.params[agent.id]["num_teammates"] = self.num_red
             self.params[agent.id]["num_opponents"] = self.num_blue
             self.params[agent.id]["team_flag_pickup"] = self.red_team_flag_pickup
-            self.params[agent.id]["team_flag_capture"] = self.red_team_score > self.red_team_score_prev
+            self.params[agent.id]["team_flag_capture"] = self.red_team_flag_capture
             self.params[agent.id]["opponent_flag_pickup"] = self.blue_team_flag_pickup
-            self.params[agent.id]["opponent_flag_capture"] = self.blue_team_score > self.blue_team_score_prev
+            self.params[agent.id]["opponent_flag_capture"] = self.blue_team_flag_capture
             # Elements
             self.params[agent.id]["team_flag_home"] = self.get_distance_between_2_points(
                     agent.pos, self.state["flag_home"][1]
@@ -1084,9 +1074,9 @@
             self.params[agent.id]["num_teammates"] = self.num_blue
             self.params[agent.id]["num_opponents"] = self.num_red
             self.params[agent.id]["team_flag_pickup"] = self.blue_team_flag_pickup
-            self.params[agent.id]["team_flag_capture"] = self.blue_team_score > self.blue_team_score_prev
+            self.params[agent.id]["team_flag_capture"] = self.blue_team_flag_capture
             self.params[agent.id]["opponent_flag_pickup"] = self.red_team_flag_pickup
-            self.params[agent.id]["opponent_flag_capture"] = self.red_team_score > self.red_team_score_prev
+            self.params[agent.id]["opponent_flag_capture"] = self.red_team_flag_capture
             # Elements
             self.params[agent.id]["team_flag_home"] = self.get_distance_between_2_points(
                     agent.pos, self.state["flag_home"][0]
